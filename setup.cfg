[metadata]
name = procrunner
description = Versatile utility function to run external processes
<<<<<<< HEAD
version = 2.3.2
author = Diamond Light Source - Scientific Software et al.
author_email = scientificsoftware@diamond.ac.uk
=======
version = 2.3.3
>>>>>>> f15aaa5b
classifiers =
    Development Status :: 5 - Production/Stable
    Intended Audience :: Developers
    License :: OSI Approved :: BSD License
    Natural Language :: English
    Programming Language :: Python :: 3
    Programming Language :: Python :: 3.7
    Programming Language :: Python :: 3.8
    Programming Language :: Python :: 3.9
    Programming Language :: Python :: 3.10
    Operating System :: OS Independent
    Topic :: Software Development :: Libraries :: Python Modules
license = BSD
license_file = LICENSE
project_urls =
    Download = https://github.com/DiamondLightSource/python-procrunner/tags
    Documentation = https://procrunner.readthedocs.io/
    GitHub = https://github.com/DiamondLightSource/python-procrunner
    Bug-Tracker = https://github.com/DiamondLightSource/python-procrunner/issues

[options]
include_package_data = True
packages = procrunner
package_dir =
    =src
python_requires = >=3.7
zip_safe = False

[options.packages.find]
where = src

[flake8]
# Black disagrees with flake8 on a few points. Ignore those.
ignore = E203, E266, E501, W503
# E203 whitespace before ':'
# E266 too many leading '#' for block comment
# E501 line too long
# W503 line break before binary operator

max-line-length = 88

select =
    E401,E711,E712,E713,E714,E721,E722,E901,
    F401,F402,F403,F405,F541,F631,F632,F633,F811,F812,F821,F822,F841,F901,
    W191,W291,W292,W293,W602,W603,W604,W605,W606,
    # flake8-comprehensions, https://github.com/adamchainz/flake8-comprehensions
    C4,

[tool:pytest]
collect_ignore = ['setup.py']<|MERGE_RESOLUTION|>--- conflicted
+++ resolved
@@ -1,13 +1,9 @@
 [metadata]
 name = procrunner
 description = Versatile utility function to run external processes
-<<<<<<< HEAD
-version = 2.3.2
+version = 2.3.3
 author = Diamond Light Source - Scientific Software et al.
 author_email = scientificsoftware@diamond.ac.uk
-=======
-version = 2.3.3
->>>>>>> f15aaa5b
 classifiers =
     Development Status :: 5 - Production/Stable
     Intended Audience :: Developers
