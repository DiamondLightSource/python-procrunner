--- conflicted
+++ resolved
@@ -55,13 +55,10 @@
 
 def test_path_object_resolution(tmp_path):
     sentinel_value = b"sentinel"
-<<<<<<< HEAD
-    tmpdir.join("tempfile").write(sentinel_value)
-    tmpdir.join("reader.py").write("with open('tempfile') as fh:\n    print(fh.read())")
-=======
     tmp_path.joinpath("tempfile").write_bytes(sentinel_value)
-    tmp_path.joinpath("reader.py").write_text("print(open('tempfile').read())")
->>>>>>> 3feaaed1
+    tmp_path.joinpath("reader.py").write_text(
+        "with open('tempfile') as fh:\n    print(fh.read())"
+    )
     assert "LEAK_DETECTOR" not in os.environ
     result = procrunner.run(
         [sys.executable, tmp_path / "reader.py"],
